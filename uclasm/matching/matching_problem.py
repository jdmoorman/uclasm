"""This module provides a class for representing subgraph matching problems."""
import numpy as np

from .matching_utils import inspect_channels, MonotoneArray, \
    feature_disagreements


class MatchingProblem:
    """A class representing any subgraph matching problem, noisy or otherwise.

    TODO: describe the class in more detail.
    TODO: optionally accept ground truth map argument.
    TODO: Is it okay to describe the tmplt and world attributes using the same
    descriptions as were used for the corresponding parameters?
    TODO: Introduce local_cost threshold.

    Examples
    --------
    >>> tmplt = uclasm.load_edgelist(template_filepath)
    >>> world = uclasm.load_edgelist(world_filepath)
    >>> smp = uclasm.MatchingProblem(tmplt, world)

    Parameters
    ----------
    tmplt : Graph
        Template graph to be matched.
    world : Graph
        World graph to be searched.
    fixed_costs : 2darray, optional
        Cost of assigning a template node to a world node, ignoring structure.
        One row for each template node, one column for each world node.
    local_costs : 2darray, optional
        Initial local costs.
    global_costs : 2darray, optional
        Initial global costs.
    local_cost_threshold : int, optional
        A template node cannot be assigned to a world node if it will result
        in more than this number of its edges missing in an eventual match.
    global_cost_threshold : int, optional
        A subgraph whose cost againt the template exceeds this threshold will
        not be considered a match. It can also be used to eliminate candidates
        from the world graph. A cost of 0 corresponds to an exact match for the
        template, whereas a cost of 1 means that the match may be missing a
        single edge which is present in the template but not in the world.
    ground_truth_provided : bool, optional
        A flag indicating whether a signal has been injected into the world
        graph with node identifiers that match those in the template.
    candidate_print_limit : int, optional
        When summarizing the candidates of each template node, limit the list
        of candidates to this many.

    Attributes
    ----------
    tmplt : Graph
        Template graph to be matched.
    world : Graph
        World graph to be searched.
    shape : (int, int)
        Size of the matching problem: Number of template nodes and world nodes.
    local_cost_threshold : int, optional
        A template node cannot be assigned to a world node if it will result
        in more than this number of its edges missing.
    global_cost_threshold : int, optional
        A subgraph whose cost againt the template exceeds this threshold will
        not be considered a match. It can also be used to eliminate candidates
        from the world graph. A cost of 0 corresponds to an exact match for the
        template, whereas a cost of 1 means that the match may be missing a
        single edge which is present in the template but not in the world.
    """

    def __init__(self,
                 tmplt, world,
                 fixed_costs=None,
                 local_costs=None,
                 global_costs=None,
                 local_cost_threshold=0,
                 global_cost_threshold=0,
                 ground_truth_provided=False,
                 candidate_print_limit=10):

        # Various important matrices will have this shape.
        self.shape = (tmplt.n_nodes, world.n_nodes)

        if fixed_costs is None:
            fixed_costs = np.zeros(self.shape)

        if local_costs is None:
            local_costs = np.zeros(self.shape)

        if global_costs is None:
            global_costs = np.zeros(self.shape)

        # Make sure graphs have the same channels in the same order.
        if tmplt.channels != world.channels:
            inspect_channels(tmplt, world)
            world = world.channel_subgraph(tmplt.channels)

        # Account for self edges in fixed costs.
        if tmplt.has_loops:
            fixed_costs += feature_disagreements(
                tmplt.self_edges,
                world.self_edges
            )
            tmplt = tmplt.loopless_subgraph()
            world = world.loopless_subgraph()

        self._fixed_costs = fixed_costs.view(MonotoneArray)
        self._local_costs = local_costs.view(MonotoneArray)
        self._global_costs = global_costs.view(MonotoneArray)

        # No longer care about self-edges because they are fixed costs.
        self.tmplt = tmplt
        self.world = world

        self.local_cost_threshold = local_cost_threshold
        self.global_cost_threshold = global_cost_threshold

        self._ground_truth_provided = ground_truth_provided
        self._candidate_print_limit = candidate_print_limit

<<<<<<< HEAD
        self._num_valid_candidates = 0

    def _have_costs_changed(self):
        """Check if the structural costs have changed since last call.

        TODO: this might not work if some entries are set to infinity.

        Returns
        -------
        bool
            True if any of self.structural_costs have changed since last time
            this function was called. False otherwise.
=======
    def copy(self):
        """Returns a copy of the MatchingProblem."""
        return MatchingProblem(self.tmplt.copy(), self.world.copy(),
            fixed_costs=self._fixed_costs.copy(),
            local_costs=self._local_costs.copy(),
            global_costs=self._global_costs.copy(),
            local_cost_threshold=self.local_cost_threshold,
            global_cost_threshold=self.global_cost_threshold,
            ground_truth_provided=self._ground_truth_provided,
            candidate_print_limit=self._candidate_print_limit)

    def set_costs(self, fixed_costs=None, local_costs=None, global_costs=None):
        """Set the cost arrays by force. Override monotonicity.

        Parameters
        ----------
        fixed_costs : 2darray, optional
        local_costs : 2darray, optional
        global_costs : 2darray, optional
>>>>>>> 52844344
        """
        if fixed_costs is not None:
            self._fixed_costs = fixed_costs.view(MonotoneArray)

<<<<<<< HEAD
    def _have_candidates_changed(self):
        """Check if there are more nodes ruled out as invalid candidates.

        Returns
        -------
        bool
            True if any of the node-node pairs have been set to infinity since
            last time this function was called. False otherwise.
        """
        num_valid_candidates = self._num_valid_candidates
        self._num_valid_candidates = np.count_nonzero(self.structural_costs!=np.Inf)
        return num_valid_candidates != self._num_valid_candidates

    def _compute_total_costs(self):
        """Compute total costs from structural and fixed costs.
=======
        if local_costs is not None:
            self._local_costs = local_costs.view(MonotoneArray)
>>>>>>> 52844344

        if global_costs is not None:
            self._global_costs = global_costs.view(MonotoneArray)

    @property
    def fixed_costs(self):
        """2darray: Fixed costs such as node attribute mismatches.

        Cost of assigning a template node to a world node, ignoring structure.
        One row for each template node, one column for each world node.
        TODO: Better docstrings.
        """
        return self._fixed_costs

    @fixed_costs.setter
    def fixed_costs(self, value):
        self._fixed_costs[:] = value

    @property
    def local_costs(self):
        """2darray: Local costs such as missing edges around each node.

        Each entry of this matrix denotes a bound on the local cost of matching
        the template node corresponding to the row to the world node
        corresponding to the column.
        TODO: Better docstrings.
        """
        return self._local_costs

    @local_costs.setter
    def local_costs(self, value):
        self._local_costs[:] = value

    @property
    def global_costs(self):
        """2darray: Costs of full graph match.

        Each entry of this matrix bounds the global cost of matching
        the template node corresponding to the row to the world node
        corresponding to the column.
        TODO: Better docstrings.
        """
        return self._global_costs

    @global_costs.setter
    def global_costs(self, value):
        self._global_costs[:] = value

    def candidates(self):
        """Get the matrix of compatibility between template and world nodes.

        World node j is considered to be a candidate for a template node i if
        there exists an assignment from template nodes to world nodes in which
        i is assigned to j whose cost does not exceed the desired threshold.

        This could be a property, but it is not particularly cheap to compute.

        Returns
        -------
        2darray
            A boolean matrix where each entry indicates whether the world node
            corresponding to the column is a candidate for the template node
            corresponding to the row.
        """
        return self.global_costs <= self.global_cost_threshold

    def __str__(self):
        """Summarize the state of the matching problem.

        Returns
        -------
        str
            Information includes number of candidates for each template node,
            number of template nodes which have exactly one candidate,
            and size of the template and world graphs.
        """
        # Append info strings to this list throughout the function.
        info_strs = []

        info_strs.append("There are {} template nodes and {} world nodes."
                         .format(self.tmplt.n_nodes, self.world.n_nodes))

        # Wouldn't want to recompute this too often.
        candidates = self.candidates()

        # Number of candidates for each template node.
        cand_counts = candidates.sum(axis=1)

        # TODO: if multiple nodes have the same candidates, condense them.

        # Iterate over template nodes in decreasing order of candidates.
        for idx in np.flip(np.argsort(cand_counts)):
            node = self.tmplt.nodes[idx]
            cands = sorted(self.world.nodes[candidates[idx]])
            n_cands = len(cands)

            if n_cands == 1:
                continue

            if n_cands > self._candidate_print_limit:
                cands = cands[:self._candidate_print_limit] + ["..."]

            # TODO: abstract out the getting and setting before and after
            info_strs.append("{} has {} candidates: {}"
                             .format(node, n_cands, ", ".join(cands)))

        # Nodes that have only one candidate
        identified = list(self.tmplt.nodes[cand_counts == 1])
        n_found = len(identified)

        # If there are any nodes that have only one candidate, that is
        # important information and should be recorded.
        if n_found:
            info_strs.append("{} template nodes have 1 candidate: {}"
                             .format(n_found, ", ".join(identified)))

        # This message is useful for debugging datasets for which you have
        # a ground truth signal.
        if self._ground_truth_provided:
            # Assuming ground truth nodes have same names, get the nodes for
            # which ground truth identity is not a candidate
            missing_ground_truth = [
                node for idx, node in enumerate(self.tmplt.nodes)
                if node not in self.world.nodes[candidates[idx]]
            ]
            n_missing = len(missing_ground_truth)

            info_strs.append("{} nodes are missing ground truth candidate: {}"
                             .format(n_missing, missing_ground_truth))

        return "\n".join(info_strs)

    def reduce_world(self):
        """Reduce the size of the world graph.

        Check whether there are any world nodes that are not candidates to
        any tmplt nodes. If so, remove them from the world graph and update
        the matching problem.

        Returns
        -------
        bool
            True if the size of the world is reduced. False otherwise.
        """
        is_cands = np.where(self.structural_costs.min(axis=0) != np.Inf)[0]

        if len(is_cands) > 0:
            self.world = self.world.node_subgraph(is_cands)

            # Update parameters based on new world
            self.structural_costs = self.structural_costs[:, is_cands]
            self.fixed_costs = self.fixed_costs[:, is_cands]
            self._structural_cost_sum = self.structural_costs.sum()
            self._total_costs = self._compute_total_costs()
            return True
        else:
            return False<|MERGE_RESOLUTION|>--- conflicted
+++ resolved
@@ -118,20 +118,8 @@
         self._ground_truth_provided = ground_truth_provided
         self._candidate_print_limit = candidate_print_limit
 
-<<<<<<< HEAD
         self._num_valid_candidates = 0
 
-    def _have_costs_changed(self):
-        """Check if the structural costs have changed since last call.
-
-        TODO: this might not work if some entries are set to infinity.
-
-        Returns
-        -------
-        bool
-            True if any of self.structural_costs have changed since last time
-            this function was called. False otherwise.
-=======
     def copy(self):
         """Returns a copy of the MatchingProblem."""
         return MatchingProblem(self.tmplt.copy(), self.world.copy(),
@@ -151,12 +139,18 @@
         fixed_costs : 2darray, optional
         local_costs : 2darray, optional
         global_costs : 2darray, optional
->>>>>>> 52844344
+
         """
         if fixed_costs is not None:
             self._fixed_costs = fixed_costs.view(MonotoneArray)
 
-<<<<<<< HEAD
+        if local_costs is not None:
+            self._local_costs = local_costs.view(MonotoneArray)
+
+
+        if global_costs is not None:
+            self._global_costs = global_costs.view(MonotoneArray)
+
     def _have_candidates_changed(self):
         """Check if there are more nodes ruled out as invalid candidates.
 
@@ -169,16 +163,6 @@
         num_valid_candidates = self._num_valid_candidates
         self._num_valid_candidates = np.count_nonzero(self.structural_costs!=np.Inf)
         return num_valid_candidates != self._num_valid_candidates
-
-    def _compute_total_costs(self):
-        """Compute total costs from structural and fixed costs.
-=======
-        if local_costs is not None:
-            self._local_costs = local_costs.view(MonotoneArray)
->>>>>>> 52844344
-
-        if global_costs is not None:
-            self._global_costs = global_costs.view(MonotoneArray)
 
     @property
     def fixed_costs(self):
